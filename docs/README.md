![Agent Zero Logo](res/header.png)
# Agent Zero Documentation
To begin with Agent Zero, follow the links below for detailed guides on various topics:

- **[Installation](installation.md):** Set up (or [update](installation.md#how-to-update-agent-zero)) Agent Zero on your system.
- **[Usage Guide](usage.md):** Explore GUI features and usage scenarios.
- **[Architecture Overview](architecture.md):** Understand the internal workings of the framework.
- **[Contributing](contribution.md):** Learn how to contribute to the Agent Zero project.
- **[Troubleshooting and FAQ](troubleshooting.md):** Find answers to common issues and questions.

### Your experience with Agent Zero starts now!

- **Download Agent Zero:** Follow the [installation guide](installation.md) to download and run Agent Zero.
- **Join the Community:** Join the Agent Zero [Skool](https://www.skool.com/agent-zero) or [Discord](https://discord.gg/Z2tun2N3) community to discuss ideas, ask questions, and collaborate with other contributors.
- **Share your Work:** Share your Agent Zero creations, workflows and discoverings on our [Show and Tell](https://github.com/frdel/agent-zero/discussions/categories/show-and-tell) area on GitHub.
- **Report Issues:** Use the [GitHub issue tracker](https://github.com/frdel/agent-zero/issues) to report framework-relative bugs or suggest new features.

## Table of Contents

- [Welcome to the Agent Zero Documentation](#agent-zero-documentation)
  - [Your Experience with Agent Zero](#your-experience-with-agent-zero-starts-now)
  - [Table of Contents](#table-of-contents)
- [Installation Guide](installation.md)
  - [Windows, macOS and Linux Setup](installation.md#windows-macos-and-linux-setup-guide)
  - [Settings Configuration](installation.md#settings-configuration)
  - [Choosing Your LLMs](installation.md#choosing-your-llms)
  - [Installing and Using Ollama](installation.md#installing-and-using-ollama-local-models)
  - [Using Agent Zero on Mobile](installation.md#using-agent-zero-on-your-mobile-device)
  - [How to Update Agent Zero](installation.md#how-to-update-agent-zero)
  - [Full Binaries Installation](installation.md#in-depth-guide-for-full-binaries-installation)
- [Usage Guide](usage.md)
  - [Basic Operations](usage.md#basic-operations)
    - [Restart Framework](usage.md#restart-framework)
    - [Action Buttons](usage.md#action-buttons)
    - [File Attachments](usage.md#file-attachments)
  - [Tool Usage](usage.md#tool-usage)
  - [Example of Tools Usage](usage.md#example-of-tools-usage-web-search-and-code-execution)
  - [Multi-Agent Cooperation](usage.md#multi-agent-cooperation)
  - [Prompt Engineering](usage.md#prompt-engineering)
  - [Voice Interface](usage.md#voice-interface)
  - [Mathematical Expressions](usage.md#mathematical-expressions)
  - [File Browser](usage.md#file-browser)
- [Architecture Overview](architecture.md)
  - [System Architecture](architecture.md#system-architecture)
  - [Runtime Architecture](architecture.md#runtime-architecture)
<<<<<<< HEAD
=======
  - [Implementation Details](architecture.md#implementation-details)
>>>>>>> a812f840
  - [Core Components](architecture.md#core-components)
    - [Agents](architecture.md#1-agents)
    - [Tools](architecture.md#2-tools)
    - [SearXNG Integration](architecture.md#searxng-integration)
    - [Memory System](architecture.md#3-memory-system)
<<<<<<< HEAD
=======
    - [Messages History and Summarization](archicture.md#messages-history-and-summarization)
>>>>>>> a812f840
    - [Prompts](architecture.md#4-prompts)
    - [Knowledge](architecture.md#5-knowledge)
    - [Instruments](architecture.md#6-instruments)
    - [Extensions](architecture.md#7-extensions)
<<<<<<< HEAD
  - [Implementation Details](architecture.md#implementation-details)
  - [Customization](architecture.md#customization)
- [Contributing](contribution.md)
=======
  - [Contributing](contribution.md)
>>>>>>> a812f840
  - [Getting Started](contribution.md#getting-started)
  - [Making Changes](contribution.md#making-changes)
  - [Submitting a Pull Request](contribution.md#submitting-a-pull-request)
  - [Documentation Stack](contribution.md#documentation-stack)
- [Troubleshooting and FAQ](troubleshooting.md)
  - [Frequently Asked Questions](troubleshooting.md#frequently-asked-questions)
  - [Troubleshooting](troubleshooting.md#troubleshooting)<|MERGE_RESOLUTION|>--- conflicted
+++ resolved
@@ -43,30 +43,18 @@
 - [Architecture Overview](architecture.md)
   - [System Architecture](architecture.md#system-architecture)
   - [Runtime Architecture](architecture.md#runtime-architecture)
-<<<<<<< HEAD
-=======
   - [Implementation Details](architecture.md#implementation-details)
->>>>>>> a812f840
   - [Core Components](architecture.md#core-components)
     - [Agents](architecture.md#1-agents)
     - [Tools](architecture.md#2-tools)
     - [SearXNG Integration](architecture.md#searxng-integration)
     - [Memory System](architecture.md#3-memory-system)
-<<<<<<< HEAD
-=======
     - [Messages History and Summarization](archicture.md#messages-history-and-summarization)
->>>>>>> a812f840
     - [Prompts](architecture.md#4-prompts)
     - [Knowledge](architecture.md#5-knowledge)
     - [Instruments](architecture.md#6-instruments)
     - [Extensions](architecture.md#7-extensions)
-<<<<<<< HEAD
-  - [Implementation Details](architecture.md#implementation-details)
-  - [Customization](architecture.md#customization)
-- [Contributing](contribution.md)
-=======
   - [Contributing](contribution.md)
->>>>>>> a812f840
   - [Getting Started](contribution.md#getting-started)
   - [Making Changes](contribution.md#making-changes)
   - [Submitting a Pull Request](contribution.md#submitting-a-pull-request)
