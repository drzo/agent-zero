--- conflicted
+++ resolved
@@ -6,12 +6,6 @@
 
 [![Join our Skool Community](https://img.shields.io/badge/Skool-Join%20our%20Community-4A90E2?style=for-the-badge&logo=skool&logoColor=white)](https://www.skool.com/agent-zero) [![Join our Discord](https://img.shields.io/badge/Discord-Join%20our%20server-5865F2?style=for-the-badge&logo=discord&logoColor=white)](https://discord.gg/B8KZKNsPpj) [![Subscribe on YouTube](https://img.shields.io/badge/YouTube-Subscribe-red?style=for-the-badge&logo=youtube&logoColor=white)](https://www.youtube.com/@AgentZeroFW) [![Connect on LinkedIn](https://img.shields.io/badge/LinkedIn-Connect-blue?style=for-the-badge&logo=linkedin&logoColor=white)](https://www.linkedin.com/in/jan-tomasek/) [![Follow on X.com](https://img.shields.io/badge/X.com-Follow-1DA1F2?style=for-the-badge&logo=x&logoColor=white)](https://x.com/JanTomasekDev)
 
-<<<<<<< HEAD
-[![Intro Video](/docs/res/new_vid.jpg)](https://www.youtube.com/watch?v=U_Gl0NPalKA)
-
-**Personal and organic AI framework**
-
-=======
 [Installation](./docs/installation.md) •
 [How to update](./docs/installation.md#how-to-update-agent-zero) •
 [Documentation](./docs/README.md) •
@@ -23,50 +17,10 @@
 
 ## A personal, organic agentic framework that grows and learns with you
 
->>>>>>> a812f840
 - Agent Zero is not a predefined agentic framework. It is designed to be dynamic, organically growing, and learning as you use it.
 - Agent Zero is fully transparent, readable, comprehensible, customizable, and interactive.
 - Agent Zero uses the computer as a tool to accomplish its (your) tasks.
 
-<<<<<<< HEAD
-## Now fully Dockerized, with TTS and STT:
-
-![Dockerized Agent Zero](https://github.com/user-attachments/assets/58e5462b-481d-4f43-8a4c-e989b9acfdf7)
-
-## Key Concepts
-
-1. **General-purpose Assistant**
-   - Agent Zero is not pre-programmed for specific tasks (but can be). It is meant to be a general-purpose personal assistant. Give it a task, and it will gather information, execute commands and code, cooperate with other agent instances, and do its best to accomplish it.
-   - It has a persistent memory, allowing it to memorize previous solutions, code, facts, instructions, etc., to solve tasks faster and more reliably in the future.
-
-2. **Computer as a Tool**
-   - Agent Zero uses the operating system as a tool to accomplish its tasks. It has no single-purpose tools pre-programmed. Instead, it can write its own code and use the terminal to create and use its own tools as needed.
-   - The only default tools in its arsenal are online search, memory features, communication (with the user and other agents), and code/terminal execution. Everything else is created by the agent itself or can be extended by the user.
-   - Tool usage functionality has been developed from scratch to be the most compatible and reliable, even with very small models.
-
-   * **Default Tools:** Agent Zero includes tools like knowledge, webpage content, code execution, and communication.
-   * **Creating Custom Tools:** Extend Agent Zero's functionality by creating your own custom tools.
-   * **Instruments:** Instruments are a new type of tool that allow you to create custom functions and procedures that can be called by Agent Zero.
-
-3. **Multi-agent Cooperation**
-   - Every agent has a superior agent giving it tasks and instructions. Every agent then reports back to its superior.
-   - In the case of the first agent in the chain (Agent 0), the superior is the human user; the agent sees no difference.
-   - Every agent can create its subordinate agent to help break down and solve subtasks. This helps all agents keep their context clean and focused.
-
-4. **Completely Customizable and Extensible**
-   - Almost nothing in this framework is hard-coded. Nothing is hidden. Everything can be extended or changed by the user.
-   - The whole behavior is defined by a system prompt in the **prompts/default/agent.system.md** file. Change this prompt and change the framework dramatically.
-   - The framework does not guide or limit the agent in any way. There are no hard-coded rails that agents have to follow.
-   - Every prompt, every small message template sent to the agent in its communication loop can be found in the **prompts/** folder and changed.
-   - Every default tool can be found in the **python/tools/** folder and changed or copied to create new predefined tools.
-   - Of course, it is open-source (except for some tools like Perplexity, but that will be replaced with an open-source alternative as well in the future).
-
-5. **Communication is Key**
-   - Give your agent a proper system prompt and instructions, and it can do miracles.
-   - Agents can communicate with their superiors and subordinates, asking questions, giving instructions, and providing guidance. Instruct your agents in the system prompt on how to communicate effectively.
-   - The terminal interface is real-time streamed and interactive. You can stop and intervene at any point. If you see your agent heading in the wrong direction, just stop and tell it right away.
-   - There is a lot of freedom in this framework. You can instruct your agents to regularly report back to superiors asking for permission to continue. You can instruct them to use point-scoring systems when deciding when to delegate subtasks. Superiors can double-check subordinates' results and dispute. The possibilities are endless.
-=======
 # 💡 Key Features
 
 1. **General-purpose Assistant**
@@ -110,19 +64,9 @@
 - Agents can communicate with their superiors and subordinates, asking questions, giving instructions, and providing guidance. Instruct your agents in the system prompt on how to communicate effectively.
 - The terminal interface is real-time streamed and interactive. You can stop and intervene at any point. If you see your agent heading in the wrong direction, just stop and tell it right away.
 - There is a lot of freedom in this framework. You can instruct your agents to regularly report back to superiors asking for permission to continue. You can instruct them to use point-scoring systems when deciding when to delegate subtasks. Superiors can double-check subordinates' results and dispute. The possibilities are endless.
->>>>>>> a812f840
 
 ## 🚀 Things you can build with Agent Zero
 
-<<<<<<< HEAD
-## Nice Features to Have
-
-- The new GUI output is very clean, fluid, colorful, readable, and interactive; nothing is hidden.
-- The same colorful output you see in the terminal is automatically saved to an HTML file in **logs/** folder for every session.
-- Agent output is streamed in real-time, allowing users to read along and intervene at any time.
-- No coding is required; only prompting and communication skills are necessary.
-- With a solid system prompt, the framework is reliable even with small models, including precise tool usage.
-=======
 - **Development Projects** - `"Create a React dashboard with real-time data visualization"`
 
 - **Data Analysis** - `"Analyze last quarter's NVIDIA sales data and create trend reports"`
@@ -140,22 +84,9 @@
 [![Testing Video](/docs/res/new_vid.jpg)](https://www.youtube.com/watch?v=cHDCCSr1YRI&t=24s)
 
 A detailed setup guide for Windows, macOS, and Linux with a video can be found in the Agent Zero Documentation at [this page](./docs/installation.md).
->>>>>>> a812f840
 
 ### ⚡ Quick Start
 
-<<<<<<< HEAD
-## Keep in Mind
-
-1. **Agent Zero Can Be Dangerous!**
-   - With proper instruction, Agent Zero is capable of many things, even potentially dangerous actions concerning your computer, data, or accounts. Always run Agent Zero in an isolated environment (like Docker) and be careful what you wish for.
-
-2. **Agent Zero Is Not Pre-programmed; It Is Prompt-based.**
-   - The whole framework contains only a minimal amount of code and does not guide the agent in any way. Everything lies in the system prompt located in the **prompts/** folder.
-
-3. **If You Cannot Provide the Ideal Environment, Let Your Agent Know.**
-   - Agent Zero is made to be used in an isolated virtual environment (for safety) with some tools preinstalled and configured.
-=======
 ```bash
 # Pull and run with Docker
 
@@ -164,39 +95,9 @@
 
 # Visit http://localhost:50001 to start
 ```
->>>>>>> a812f840
 
 - Developers and contributors: download the full binaries for your system from the [releases page](https://github.com/frdel/agent-zero/releases) and then follow the instructions [provided here](./docs/installation.md#in-depth-guide-for-full-binaries-installation).
 
-<<<<<<< HEAD
-## Known Problems
-
-1. The system prompt may need improvements; contributions are welcome!
-2. Communication between agents via SSH within Docker containers may occasionally break; restarting might resolve issues.
-3. The agent may inadvertently alter its operating environment; cleaning up the **work_dir/** often fixes this.
-
-## Ideal Environment
-
-- **Docker Container**: The ideal environment for running Agent Zero is within a Docker container; ensure Docker is running (e.g., Docker Desktop).
-- **Internet Access**: Required for online knowledge tools; adjust prompts if offline operation is preferred.
-
-![Time example](/docs/res/time_example.jpg)
-
-## Setup
-
-A detailed setup guide for Windows, macOS, and Linux with a video can be found in the new Agent Zero Documentation at [this page](docs/installation.md#windows-macos-and-linux-setup-guide).
-
-You can download full binaries for your system from the [releases page](https://github.com/frdel/agent-zero/releases).
-
-## Consult the Documentation
-
-The documentation dives deep into the framework's features; it's an excellent starting point for new users. Click [here](docs/README.md) for more information.
-
-## Coming Up
-
-- **User Interaction Refinements**
-- **Browser Use and RAG Tools**
-=======
 ## 🐳 Fully Dockerized, with Speech-to-Text and TTS
 
 ![Settings](docs/res/settings-page-ui.png)
@@ -215,30 +116,9 @@
 ## 👀 Keep in Mind
 
 1. **Agent Zero Can Be Dangerous!**
->>>>>>> a812f840
 
 - With proper instruction, Agent Zero is capable of many things, even potentially dangerous actions concerning your computer, data, or accounts. Always run Agent Zero in an isolated environment (like Docker) and be careful what you wish for.
 
-<<<<<<< HEAD
-> [!IMPORTANT]
->
-> **Changes to frdel/agent-zero Docker image since v0.8:**
->
-> - In version 0.8, the Docker image has changed to frdel/agent-zero-run using a new Dockerfile and image.
-
-#### v0.8
-- **Docker Runtime**
-- **New Messages History and Summarization System**
-- **Agent Behavior Change and Management**
-- **Text-to-Speech (TTS) and Speech-to-Text (STT)**
-- **Settings Page in Web UI**
-- **SearXNG Integration Replacing Perplexity + DuckDuckGo Knowledge Tool**
-- **File Browser Functionality**
-- **KaTeX Math Visualization Support**
-- **In-chat File Attachments**
-
-#### v0.7
-=======
 2. **Agent Zero Is Not Pre-programmed; It Is Prompt-based.**
 
 - The whole framework contains only a minimal amount of code and does not guide the agent in any way. Everything lies in the system prompt located in the **prompts/** folder.
@@ -290,20 +170,15 @@
 
 ### v0.7
 
->>>>>>> a812f840
 - **Automatic Memory**
 - **UI Improvements**
 - **Instruments**
 - **Extensions Framework**
 - **Reflection Prompts**
-<<<<<<< HEAD
-- **Bug Fixes**
-=======
 - **Bug Fixes**
 
 ## 🤝 Community and Support
 
 - [Join our Discord](https://discord.gg/B8KZKNsPpj) for live discussions or [visit our Skool Community](https://www.skool.com/agent-zero).
 - [Follow our YouTube channel](https://www.youtube.com/@AgentZeroFW) for hands-on explanations and tutorials
-- [Report Issues](https://github.com/frdel/agent-zero/issues) for bug fixes and features
->>>>>>> a812f840
+- [Report Issues](https://github.com/frdel/agent-zero/issues) for bug fixes and features