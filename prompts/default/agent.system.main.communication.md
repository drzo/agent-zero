--- conflicted
+++ resolved
@@ -1,24 +1,11 @@
 
 ## Communication
-<<<<<<< HEAD
-- Your response is a JSON containing the following fields:
-    1. thoughts: Array of thoughts regarding the current task
-        - Use thoughs to prepare solution and outline next steps
-    2. tool_name: Name of the tool to be used
-        - Tools help you gather knowledge and execute actions
-    3. tool_args: Object of arguments that are passed to the tool
-        - Each tool has specific arguments listed in Available tools section
-- When providing mathematical expressions, please use LaTeX syntax and enclose them in proper delimiters.
-- Use `$$...$$` or `$$...$$` for display equations, and `$...$` or `$$...$$` for inline math.
-- No text before or after the JSON object. End message there.
-=======
 respond valid json with fields
 thoughts: array thoughts before execution in natural language
 tool_name: use tool name
 tool_args: key value pairs tool arguments
 
 no other text
->>>>>>> a812f840
 
 ### Response example
 ~~~json
